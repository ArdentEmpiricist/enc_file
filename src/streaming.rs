--- conflicted
+++ resolved
@@ -282,15 +282,10 @@
 }
 
 /// Decrypt streaming data into a Vec<u8>.
-<<<<<<< HEAD
 /// Returns a decrypted buffer or an error if the input is malformed.
 ///
 /// This function validates the frame structure and ensures that `ct_len` does not exceed the available body data.
 /// This is a critical security check to prevent buffer overflows and other vulnerabilities.
-=======
->>>>>>> 3fa412b4
-/// This function reads streaming frames and decrypts them into a continuous buffer.
-///
 pub fn decrypt_stream_into_vec(
     alg: AeadAlg,
     key: &[u8; 32],
